--- conflicted
+++ resolved
@@ -434,32 +434,19 @@
                 if atom is HTTPProcessingStatus.Complete:
                     status = atom
                 elif isinstance(atom, HTTPResponse):
+                    if atom.body:
+                        yield atom.body
                     res = atom
-<<<<<<< HEAD
-                    if res.body:
-                        yield res.body
-=======
-                    yield atom.body
->>>>>>> f0b14d3a
                     break
                 else:
                     yield atom
             iteration += 1
         if (
-<<<<<<< HEAD
-            # We continue if we have streaming
-            streaming is True
-            or res
-            and res.body
-            and HTTPBody.HasRemaining(res.body)
-            or res
-            and res.headers.contentType in {"text/event-stream"}
-=======
-            status is HTTPProcessingStatus.Processing,
-            streaming is True
-            or res
-            and res.headers.contentType in {"text/event-stream"},
->>>>>>> f0b14d3a
+            # We continue if we have streaming or
+            status is HTTPProcessingStatus.Processing
+            or streaming is True
+            or (res and res.body and HTTPBody.HasRemaining(res.body))
+            or (res and res.headers.contentType in {"text/event-stream"})
         ):
             # TODO: We should swap out the body for a streaming body
             cxn.isStreaming = True
